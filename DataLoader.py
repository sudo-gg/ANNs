import gzip
import pickle
import numpy as np
# pickle converts python objects to bytes and gzip compresses them

def loadData():
    f = gzip.open('data/mnist.pkl.gz','rb')
<<<<<<< HEAD
    trainingData, validationData, testData = pickle.load(f, encoding='bytes')
=======
    trainingData, validationData, testData = pickle.load(f)
>>>>>>> 0be07bc3
    f.close()
    return trainingData, validationData, testData

def vectorizedResult(j):
    e = np.zeros((10, 1))
    e[j] = 1
    return e

def loadDataWrapper():
    """
    Returns a tuple containing the training data, validation data, and test data.
    Each of these is a list of tuples (input, result), where input is a
    784-dimensional vector (representing a flattened 28x28 image) and result
    is a 10-dimensional vector representing the one-hot encoded label.
    """
    # 50000 training samples, 10000 validation samples, 10000 test samples
    # trainingData[0] is a list of 50000 784-dimensional vectors
    # trainingData[1] is a list of 50000 labels (0-9)
    trainingData, validationData, testData = loadData()
    # Reshape is necessary to convert each 784-dimensional vector into a column vector
    trainingInputs = [np.reshape(x, (784, 1)) for x in trainingData[0]]
    trainingResults = [vectorizedResult(y) for y in trainingData[1]]
    trainingData = zip(trainingInputs, trainingResults)
    # for validiation and test data we keep the classification labels as is (an integer as opposed to a one-hot vector)
    validationInputs = [np.reshape(x, (784, 1)) for x in validationData[0]]
    validationData = zip(validationInputs, validationData[1])
    testInputs = [np.reshape(x, (784, 1)) for x in testData[0]]
    testData = zip(testInputs, testData[1])
    return list(trainingData), list(validationData), list(testData)


if __name__ == "__main__":
    traindata, valdata, testdata = loadDataWrapper()
    print(traindata[2][1]) 
    # print(vectorizedResult(5))
    # print(np.reshape(traindata[0][0], (784, 1)))
    # print(valdata)
    # print(testdata)<|MERGE_RESOLUTION|>--- conflicted
+++ resolved
@@ -5,11 +5,7 @@
 
 def loadData():
     f = gzip.open('data/mnist.pkl.gz','rb')
-<<<<<<< HEAD
     trainingData, validationData, testData = pickle.load(f, encoding='bytes')
-=======
-    trainingData, validationData, testData = pickle.load(f)
->>>>>>> 0be07bc3
     f.close()
     return trainingData, validationData, testData
 
